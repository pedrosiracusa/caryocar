--- conflicted
+++ resolved
@@ -1,14 +1,9 @@
 name: caryocar
 
 dependencies:
-<<<<<<< HEAD
   - python=3.6
-  - networkx=2.0
-=======
   - networkx
->>>>>>> 3ca38161
   - numpy
   - scipy
-  - scikit-learn
   - pytest
   - scikit-learn
